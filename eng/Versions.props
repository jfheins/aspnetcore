--- conflicted
+++ resolved
@@ -59,11 +59,7 @@
   -->
   <PropertyGroup Label="Automated">
     <!-- Packages from dotnet/arcade -->
-<<<<<<< HEAD
     <MicrosoftDotNetGenAPIPackageVersion>1.0.0-beta.19607.3</MicrosoftDotNetGenAPIPackageVersion>
-=======
-    <MicrosoftDotNetGenAPIPackageVersion>1.0.0-beta.19577.5</MicrosoftDotNetGenAPIPackageVersion>
->>>>>>> e4c0ec3c
     <!-- Packages from dotnet/roslyn -->
     <MicrosoftNetCompilersToolsetPackageVersion>3.4.0-beta4-19569-03</MicrosoftNetCompilersToolsetPackageVersion>
     <!-- Packages from dotnet/core-setup -->
