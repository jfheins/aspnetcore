{
  "buildOptions": {
    "warningsAsErrors": true
  },
  "compile": [
    "../../shared/**/*.cs"
  ],
  "dependencies": {
<<<<<<< HEAD
=======
    "dotnet-test-xunit": "1.0.0-*",
    "Microsoft.AspNetCore.Identity": "1.0.0-*",
>>>>>>> 59d905ae
    "Microsoft.AspNetCore.Authentication.Cookies": "1.0.0-*",
    "Microsoft.AspNetCore.Authentication.OpenIdConnect": "0.1.0-*",
    "Microsoft.AspNetCore.Identity": "1.0.0-*",
    "Microsoft.AspNetCore.Server.Testing": "1.0.0-*",
    "Microsoft.AspNetCore.WebUtilities": "1.0.0-*",
    "Microsoft.Extensions.Configuration.Binder": "1.0.0-*",
    "Microsoft.Extensions.Configuration.EnvironmentVariables": "1.0.0-*",
    "Microsoft.Extensions.Configuration.Json": "1.0.0-*",
    "Microsoft.Extensions.Logging": "1.0.0-*",
    "Microsoft.Extensions.Logging.Console": "1.0.0-*",
    "xunit": "2.1.0"
  },
  "frameworks": {
    "netcoreapp1.0": {
      "dependencies": {
        "Microsoft.NETCore.App": {
          "version": "1.0.0-*",
          "type": "platform"
        },
        "System.Data.SqlClient": "4.1.0-*",
        "System.Xml.XmlDocument": "4.0.1-*"
      },
      "imports": [
        "dnxcore50",
        "portable-net451+win8"
      ]
    }
  },
  "testRunner": "xunit"
}<|MERGE_RESOLUTION|>--- conflicted
+++ resolved
@@ -6,11 +6,7 @@
     "../../shared/**/*.cs"
   ],
   "dependencies": {
-<<<<<<< HEAD
-=======
     "dotnet-test-xunit": "1.0.0-*",
-    "Microsoft.AspNetCore.Identity": "1.0.0-*",
->>>>>>> 59d905ae
     "Microsoft.AspNetCore.Authentication.Cookies": "1.0.0-*",
     "Microsoft.AspNetCore.Authentication.OpenIdConnect": "0.1.0-*",
     "Microsoft.AspNetCore.Identity": "1.0.0-*",
